--- conflicted
+++ resolved
@@ -170,11 +170,7 @@
     letter_title = subjgrp_label(title, letter_list)
     letter_list.append(letter_title)
 
-<<<<<<< HEAD
-    label = [str(part), 'Subpart', letter_title]
-=======
     label = [str(part), 'Subjgrp', letter_title]
->>>>>>> 91caca44
 
     return (letter_list, struct.Node(label=label, title=title,
                                      node_type=struct.Node.SUBPART))

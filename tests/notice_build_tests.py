--- conflicted
+++ resolved
@@ -471,6 +471,13 @@
         local_versions.sort()
         self.assertEqual([first, second], local_versions)
 
+    def test_split_doc_num(self):
+        doc_num = '2013-2222'
+        effective_date = '2014-10-11'
+        self.assertEqual(
+            '2013-2222_20141011',
+            build.split_doc_num(doc_num, effective_date))
+
     @patch('regparser.notice.build.interpretations')
     def test_parse_interp_changes(self, interpretations):
         xml_str1 = """
@@ -484,6 +491,7 @@
                     <P>b</P>
                 </EXTRACT>
             </REGTEXT>"""
+
         xml_str2 = """
             <REGTEXT>
                 <P>Something</P>
@@ -493,19 +501,6 @@
                 <T1>a</T1>
                 <P>b</P>
             </REGTEXT>"""
-<<<<<<< HEAD
-        build.parse_interp_changes('111', etree.fromstring(xml_str))
-        root, nodes = interpretations.parse_from_xml.call_args[0]
-        self.assertEqual(root.label, ['111', 'Interp'])
-        self.assertEqual(['HD', 'T1', 'P'], [n.tag for n in nodes])
-
-    def test_split_doc_num(self):
-        doc_num = '2013-2222'
-        effective_date = '2014-10-11'
-        self.assertEqual(
-            '2013-2222_20141011',
-            build.split_doc_num(doc_num, effective_date))
-=======
         xml_str3 = """
             <REGTEXT>
                 <AMDPAR>1. In Supplement I to part 111, under...</AMDPAR>
@@ -534,5 +529,4 @@
             build.parse_interp_changes('111', etree.fromstring(xml_str))
             root, nodes = interpretations.parse_from_xml.call_args[0]
             self.assertEqual(root.label, ['111', 'Interp'])
-            self.assertEqual(['HD', 'T1', 'P'], [n.tag for n in nodes])
->>>>>>> 4c6111d8
+            self.assertEqual(['HD', 'T1', 'P'], [n.tag for n in nodes])
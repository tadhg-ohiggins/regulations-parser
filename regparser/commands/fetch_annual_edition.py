import click

from regparser import eregs_index
from regparser.commands.dependency_resolver import DependencyResolver
from regparser.history import annual
from regparser.notice import preprocessors


@click.command()
@click.argument('cfr_title', type=int)
@click.argument('cfr_part', type=int)
@click.argument('year', type=int)
def fetch_annual_edition(cfr_title, cfr_part, year):
    """Download an annual edition of a regulation"""
    volume = annual.find_volume(year, cfr_title, cfr_part)
    xml = volume.find_part_xml(cfr_part)
<<<<<<< HEAD
=======
    for preprocessor in preprocessors.ALL:
        preprocessor().transform(xml)
>>>>>>> 2c3fabfd
    eregs_index.AnnualEntry(cfr_title, cfr_part, year).write(xml)


class AnnualEditionResolver(DependencyResolver):
    PATH_PARTS = eregs_index.AnnualEntry.PREFIX + (
        '(?P<cfr_title>\d+)',
        '(?P<cfr_part>\d+)',
        '(?P<year>\d{4})')

    def resolution(self):
        args = [self.match.group('cfr_title'), self.match.group('cfr_part'),
                self.match.group('year')]
        return fetch_annual_edition.main(args, standalone_mode=False)<|MERGE_RESOLUTION|>--- conflicted
+++ resolved
@@ -14,11 +14,8 @@
     """Download an annual edition of a regulation"""
     volume = annual.find_volume(year, cfr_title, cfr_part)
     xml = volume.find_part_xml(cfr_part)
-<<<<<<< HEAD
-=======
     for preprocessor in preprocessors.ALL:
         preprocessor().transform(xml)
->>>>>>> 2c3fabfd
     eregs_index.AnnualEntry(cfr_title, cfr_part, year).write(xml)
 
 

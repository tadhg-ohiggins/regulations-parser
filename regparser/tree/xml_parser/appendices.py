import copy
import itertools
import re
import string
import HTMLParser
from lxml import etree, objectify
from pyparsing import Optional, Word, LineStart, Suppress

from regparser.grammar.interpretation_headers import parser as headers
from regparser.tree.interpretation import text_to_label
from regparser.tree.node_stack import NodeStack
from regparser.tree.struct import Node
from regparser.tree.xml_parser import tree_utils
from regparser.utils import roman_nums

p_levels = [
    #0 -> A (Level 1)
    list(string.ascii_uppercase),
    #1 -> 1 (Level 2)
    [str(i) for i in range(1, 51)],
    #2 -> a (Level 3)
    list(string.ascii_lowercase),
    #3 -> 1 (Level 4)
    [str(i) for i in range(1, 51)],
    #4 -> (i)
    list(itertools.islice(roman_nums(), 0, 50)),
]

i_levels = [
    list(string.ascii_uppercase),
    [str(i) for i in range(1, 51)],
    list(itertools.islice(roman_nums(), 0, 50)),
    list(string.ascii_uppercase),
]


def get_interpretation_markers(text):
    roman_dec = Word("ivxlcdm")
    upper_dec = Word(string.ascii_uppercase)

    marker_parser = LineStart() + (
        Word(string.digits) | roman_dec | upper_dec) + Suppress(".")

    for citation, start, end in marker_parser.scanString(text):
        return citation[0]


def interpretation_level(marker):
    """
        Based on the marker, determine the interpretation paragraph level.
        Levels 1,2 don't need this, since they are marked differently.
    """
    if marker in i_levels[1]:
        #digits
        return 3
    elif marker in i_levels[2]:
        #roman_nums
        return 4
    elif marker in i_levels[3]:
        #ascii_uppercase
        return 5


def determine_level(marker, current_level):
    """ Based on the current level and the new marker, determine
    the new paragraph level. """
    if marker in p_levels[3] and current_level > 2:
        #digits
        p_level = 4
    elif marker in p_levels[0]:
        #ascii_uppercase
        p_level = 1
    elif marker in p_levels[2]:
        #ascii_lowercase
        p_level = 3
    elif marker in p_levels[4]:
        #roman_nums
        p_level = 5
    return p_level


def get_supplement_letter(title, part):
    result = re.match(ur'Supplement ([A-Z+]) to Part %d.*$' % part, title)
    if result:
        return result.group(1)


def get_appendix_section_number(title, appendix_letter):
    result = re.match(ur'^%s-(\d+).*$' % appendix_letter, title)
    if result:
        return result.group(1)


def determine_next_section(m_stack, node_level):
    """ Sometimes, sections aren't numbered or lettered with
    the body of the text. We peek at the stack, and figure out the next
    marker. """

    last_level = m_stack.peek_last()[0]

    if node_level == last_level:
        #Get the next marker on the same level
        last_marker = m_stack.peek_last()[1].label[-1]
        last_marker_index = p_levels[node_level-1].index(str(last_marker))
        next_marker = p_levels[node_level-1][last_marker_index + 1]
        return next_marker
    if node_level > last_level:
        #Get the first marker on the next level
        return p_levels[node_level - 1][0]

        #We don't need to get the next marker on a previous
        #level because this doesn't happen.


def process_supplement(part, m_stack, child):
    """ Parse the Supplement sections and paragraphs. """
    for ch in child.getchildren():
        if ch.tag.upper() == 'HD':
            label_text = text_to_label(ch.text, part)
            n = Node(node_type=Node.INTERP, label=label_text, title=ch.text)
            node_level = 1
        elif ch.tag.upper() == 'P':
            text = ' '.join([ch.text] + [c.tail for c in ch if c.tail])
            marker = get_interpretation_markers(text)
            node_text = tree_utils.get_node_text(ch)

            n = Node(node_text, label=[marker], node_type=Node.INTERP)
            node_level = interpretation_level(marker)
        tree_utils.add_to_stack(m_stack, node_level, n)


def process_appendix(m_stack, current_section, child):
    html_parser = HTMLParser.HTMLParser()

    for ch in child.getchildren():
        if ch.tag == 'HD':
            appendix_section = get_appendix_section_number(
                ch.text, current_section)

            if appendix_section is None:
                appendix_section = determine_next_section(m_stack, 2)

            n = Node(
                node_type=Node.APPENDIX, label=[appendix_section],
                title=ch.text)

            node_level = 2
            tree_utils.add_to_stack(m_stack, node_level, n)
        if ch.tag == 'P':
            text = ' '.join([ch.text] + [c.tail for c in ch if c.tail])
            markers_list = tree_utils.get_paragraph_markers(text)

            node_text = tree_utils.get_node_text(ch)

            if len(markers_list) > 0:
                if len(markers_list) > 1:
                    actual_markers = ['(%s)' % m for m in markers_list]
                    node_text = tree_utils.split_text(
                        node_text, actual_markers)
                else:
                    node_text = [node_text]

                for m, node_text in zip(markers_list, node_text):
                    n = Node(
                        node_text, label=[str(m)], node_type=Node.APPENDIX)

                    last = m_stack.peek()
                    node_level = determine_level(m, last[0][0])

                    if m == 'i':
                        #This is bit of a hack, since we can't easily
                        #distinguish between the Roman numeral #(i) and the
                        #letter (i) to determine the level. We look ahead to
                        #help. This is not #a complete solution and we should
                        #circle back at some point.

                        next_text = ' '.join(
                            [ch.getnext().text] +
                            [c.tail for c in ch.getnext() if c.tail])

                        next_markers = tree_utils.get_paragraph_markers(
                            next_text)

                        if next_markers[0] == 'ii':
                            node_level = 5
                    tree_utils.add_to_stack(m_stack, node_level, n)
            else:
                last = m_stack.peek_last()
                last[1].text = last[1].text + '\n %s' % node_text


<<<<<<< HEAD
=======
def appendix_tag(appendix, part):
    m_stack = NodeStack()

    counter = 0
    header = 0
    depth = 3
    last_hd_level = 0
    for child in appendix.getchildren():
        # escape clause for interpretations
        if child.tag == 'HD' and 'Supplement I to Part' in child.text:
            break
        if ((child.tag == 'HD' and child.attrib['SOURCE'] == 'HED')
            or child.tag == 'RESERVED'):
            letter = headers.parseString(child.text).appendix
            n = Node(node_type=Node.APPENDIX, label=[part, letter],
                    title=child.text)
            m_stack.push_last((2, n))
            counter = 0
            depth = 3
        elif child.tag == 'HD':
            header += 1
            source = child.attrib.get('SOURCE', 'HD0')
            hd_level = int(source[2:])
            if hd_level > last_hd_level:
                depth += 1
            elif hd_level < last_hd_level:
                depth = hd_level + 3
            last_hd_level = hd_level
            n = Node(node_type=Node.APPENDIX, label=['h' + str(header)],
                     title=child.text)
            tree_utils.add_to_stack(m_stack, depth - 1, n)
        elif child.tag == 'P' or child.tag == 'FP':
            counter += 1
            text = tree_utils.get_node_text(child)
            n = Node(text, node_type=Node.APPENDIX, label=['p' + str(counter)])
            tree_utils.add_to_stack(m_stack, depth, n)

    while m_stack.size() > 1:
        tree_utils.unwind_stack(m_stack)

    if m_stack.m_stack[0]:
        return m_stack.m_stack[0][0][1]

>>>>>>> e90d3e5a
def build_non_reg_text(reg_xml, reg_part):
    """ This builds the tree for the non-regulation text such as Appendices
    and the Supplement section. """
    doc_root = etree.fromstring(reg_xml)

<<<<<<< HEAD
    #reg_part = int(doc_root.xpath('//REGTEXT')[0].attrib['PART'])
=======
    appendices = []
    for appendix in doc_root.xpath('//APPENDIX'):
        if appendix is not None:
            node = appendix_tag(appendix, reg_part)
            if node:
                appendices.append(node)
    return appendices

    #   For now, not reached -- much of this was copied into the above
    #   "appendix_tag". We'll consolidate with the interpretations shortly
>>>>>>> e90d3e5a
    last_section = doc_root.xpath('//REGTEXT/PART/SECTION[last()]')[0]

    section_type = None
    node_type = None
    current_section = None
    m_stack = NodeStack()

    for child in last_section.getchildren():
        if child.tag == 'HD':
            p_level = 1
            if 'Appendix' in child.text and 'Part' in child.text:
                section_type = 'APPENDIX'
                node_type = Node.APPENDIX
                current_section = headers.parseString(child.text).appendix
            elif 'Supplement' in child.text and 'Part' in child.text:
                section_type = 'SUPPLEMENT'
                node_type = Node.INTERP
            else:
                p_level = 2
                if section_type == 'SUPPLEMENT' and 'Appendix' in child.text:
                    current_section = headers.parseString(child.text).appendix
                else:
                    current_section = determine_next_section(m_stack, p_level)

            if p_level == 1:
                label = [str(reg_part), current_section]
            else:
                label = [current_section]

            n = Node(node_type=node_type, label=label, title=child.text)
            last = m_stack.peek()

            if len(last) == 0:
                m_stack.push_last((p_level, n))
            else:
                tree_utils.add_to_stack(m_stack, p_level, n)
        elif current_section and section_type == 'APPENDIX':
            process_appendix(m_stack, current_section, child)
            tree_utils.unwind_stack(m_stack)
        elif current_section and section_type == 'SUPPLEMENT':
            process_supplement(reg_part, m_stack, child)
            tree_utils.unwind_stack(m_stack)

    while m_stack.size() > 1:
        tree_utils.unwind_stack(m_stack)

    sections = []
    for level, section in m_stack.m_stack[0]:
        sections.append(section)

    return sections<|MERGE_RESOLUTION|>--- conflicted
+++ resolved
@@ -189,8 +189,6 @@
                 last[1].text = last[1].text + '\n %s' % node_text
 
 
-<<<<<<< HEAD
-=======
 def appendix_tag(appendix, part):
     m_stack = NodeStack()
 
@@ -234,15 +232,11 @@
     if m_stack.m_stack[0]:
         return m_stack.m_stack[0][0][1]
 
->>>>>>> e90d3e5a
 def build_non_reg_text(reg_xml, reg_part):
     """ This builds the tree for the non-regulation text such as Appendices
     and the Supplement section. """
     doc_root = etree.fromstring(reg_xml)
 
-<<<<<<< HEAD
-    #reg_part = int(doc_root.xpath('//REGTEXT')[0].attrib['PART'])
-=======
     appendices = []
     for appendix in doc_root.xpath('//APPENDIX'):
         if appendix is not None:
@@ -253,7 +247,6 @@
 
     #   For now, not reached -- much of this was copied into the above
     #   "appendix_tag". We'll consolidate with the interpretations shortly
->>>>>>> e90d3e5a
     last_section = doc_root.xpath('//REGTEXT/PART/SECTION[last()]')[0]
 
     section_type = None

import re
from json import JSONEncoder
import hashlib

from lxml import etree
import six

from regparser.tree.depth.markers import MARKERLESS


class Node(object):
    APPENDIX = u'appendix'
    INTERP = u'interp'
    REGTEXT = u'regtext'
    SUBPART = u'subpart'
    EMPTYPART = u'emptypart'
    EXTRACT = u'extract'
    NOTE = u'note'

    INTERP_MARK = 'Interp'

    MARKERLESS_REGEX = re.compile(r'p\d+')

<<<<<<< HEAD
    def __init__(self, text='', children=[], label=[], title=None,
                 node_type=REGTEXT, source_xml=None, tagged_text=''):
=======
    def __init__(self, text='', children=None, label=None, title=None,
                 node_type=REGTEXT, source_xml=None, tagged_text=None):
        if children is None:
            children = []
        if label is None:
            label = []
>>>>>>> 82784701

        self.text = six.text_type(text)

        # defensive copy
        self.children = list(children)

        self.label = [str(l) for l in label if l != '']
        title = six.text_type(title or '')
        self.title = title or None
        self.node_type = node_type
        self.source_xml = source_xml
        self.tagged_text = tagged_text

    def __repr__(self):
        text = "Node(text={}, children={}, label={}, title={}, node_type={})"
        return text.format(
            repr(self.text), repr(self.children), repr(self.label),
            repr(self.title), repr(self.node_type)
        )

    def __lt__(self, other):
        return repr(self) < repr(other)

    def __eq__(self, other):
        return repr(self) == repr(other)

    def label_id(self):
        return '-'.join(self.label)

    def depth(self):
        """Inspect the label and type to determine the node's depth"""
        second = (self.label[1:2] or [""])[0]
        second_is_digit = second[:1].isdigit()
        is_interp = self.INTERP_MARK in self.label
        is_root = len(self.label) <= 1
        if self.node_type in (self.SUBPART, self.EMPTYPART):
            #   Subparts all on the same level
            return 2
        elif not second_is_digit or is_root or is_interp:
            return len(self.label)
        else:
            #   Add one for the subpart level
            return len(self.label) + 1

    @classmethod
    def is_markerless_label(cls, label):
        if not label:
            return None
        return (cls.MARKERLESS_REGEX.match(label[-1]) or
                label[-1] == MARKERLESS)

    def is_markerless(self):
        return bool(self.is_markerless_label(self.label))

    def is_section(self):
        """Sections are contained within subparts/subject groups. They are not
        part of the appendix"""
        return len(self.label) == 2 and self.label[1][:1].isdigit()

    def walk(self, fn):
        """See walk(node, fn)"""
        return walk(self, fn)


class NodeEncoder(JSONEncoder):
    """Custom JSON encoder to handle Node objects"""
    def default(self, obj):
        if isinstance(obj, Node):
            fields = dict(obj.__dict__)
            if obj.title is None:
                del fields['title']
            for field in ('tagged_text', 'source_xml', 'child_labels'):
                if field in fields:
                    del fields[field]
            return fields
        return super(NodeEncoder, self).default(obj)


class FullNodeEncoder(JSONEncoder):
    """Encodes Nodes into JSON, not losing any of the fields"""
    FIELDS = set(['text', 'children', 'label', 'title', 'node_type',
                  'source_xml', 'tagged_text'])

    def default(self, obj):
        if isinstance(obj, Node):
            result = {field: getattr(obj, field, None)
                      for field in self.FIELDS}
            if obj.source_xml is not None:
                result['source_xml'] = etree.tounicode(obj.source_xml)
            return result
        return super(FullNodeEncoder, self).default(obj)


def full_node_decode_hook(d):
    """Convert a JSON object into a full Node"""
    if set(d.keys()) == FullNodeEncoder.FIELDS:
        params = dict(d)
<<<<<<< HEAD
=======
        del params['tagged_text']   # Ugly, but this field is set separately
>>>>>>> 82784701
        node = Node(**params)
        if node.source_xml:
            node.source_xml = etree.fromstring(node.source_xml)
        return node
    return d


def frozen_node_decode_hook(d):
    """Convert a JSON object into a FrozenNode"""
    if set(d.keys()) == FullNodeEncoder.FIELDS:
        params = dict(d)
        del params['source_xml']
        fresh = FrozenNode(**params)
        return fresh.prototype()
    return d


def walk(node, fn):
    """Perform fn for every node in the tree. Pre-order traversal. fn must
    be a function that accepts a root node."""
    result = fn(node)

    if result is not None:
        results = [result]
    else:
        results = []
    for child in node.children:
        results += walk(child, fn)
    return results


def filter_walk(node, fn):
    """Perform fn on the label for every node in the tree and return a
    list of nodes on which the function returns truthy."""
    return walk(node, lambda n: n if fn(n.label) else None)


def find_first(root, predicate):
    """Walk the tree and find the first node which matches the predicate"""
    response = walk(root, lambda n: n if predicate(n) else None)
    if response:
        return response[0]


def find(root, label):
    """Search through the tree to find the node with this label."""
    if isinstance(label, Node):
        label = label.label_id()
    return find_first(root, lambda n: n.label_id() == label)


def find_parent(root, label):
    """Search through the tree to find the _parent_ or a node with this
    label."""
    if isinstance(label, Node):
        label = label.label_id()

    def has_child(n):
        return any(c.label_id() == label for c in n.children)

    return find_first(root, has_child)


def merge_duplicates(nodes):
    """Given a list of nodes with the same-length label, merge any
    duplicates (by combining their children)"""
    found_pair = None
    for lidx, lhs in enumerate(nodes):
        for ridx, rhs in enumerate(nodes[lidx + 1:], lidx + 1):
            if lhs.label == rhs.label:
                found_pair = (lidx, ridx)
    if found_pair:
        lidx, ridx = found_pair
        lhs, rhs = nodes[lidx], nodes[ridx]
        lhs.children.extend(rhs.children)
        return merge_duplicates(nodes[:ridx] + nodes[ridx + 1:])
    else:
        return nodes


def treeify(nodes):
    """Given a list of nodes, convert those nodes into the appropriate tree
    structure based on their labels. This assumes that all nodes will fall
    under a set of 'root' nodes, which have the min-length label."""
    if not nodes:
        return nodes

    min_len, with_min = len(nodes[0].label), []

    for node in nodes:
        if len(node.label) == min_len:
            with_min.append(node)
        elif len(node.label) < min_len:
            min_len = len(node.label)
            with_min = [node]
    with_min = merge_duplicates(with_min)

    roots = []
    for root in with_min:
        label = root.label
        if root.label[-1] == Node.INTERP_MARK:
            label = root.label[:-1]

        def is_child(node):
            return node.label[:len(label)] == label
        children = [n for n in nodes if n.label != root.label and is_child(n)]
        root.children = root.children + treeify(children)
        roots.append(root)
    return roots


class FrozenNode(object):
    """Immutable interface for nodes. No guarantees about internal state."""
    _pool = {}    # collection of all FrozenNodes, keyed by hash

    def __init__(self, text='', children=(), label=(), title='',
                 node_type=Node.REGTEXT, tagged_text=''):
        self._text = text or ''
        self._children = tuple(children)
        self._label = tuple(label)
        self._title = title or ''
        self._node_type = node_type
        self._tagged_text = tagged_text or ''
        self._child_labels = tuple(c.label_id for c in self.children)
        self._label_id = '-'.join(self.label)
        self._hash = self._generate_hash()
        if self.hash not in FrozenNode._pool:
            FrozenNode._pool[self.hash] = self

    @property
    def text(self):
        return self._text

    @property
    def children(self):
        return self._children

    @property
    def label(self):
        return self._label

    @property
    def title(self):
        return self._title

    @property
    def node_type(self):
        return self._node_type

    @property
    def tagged_text(self):
        return self._tagged_text

    @property
    def hash(self):
        return self._hash

    @property
    def label_id(self):
        return self._label_id

    @property
    def child_labels(self):
        return self._child_labels

    def _generate_hash(self):
        """Called during instantiation. Digests all fields"""
        hasher = hashlib.sha256()
        hasher.update(self.text.encode('utf-8'))
        hasher.update(self.tagged_text.encode('utf-8'))
        hasher.update(self.title.encode('utf-8'))
        hasher.update(self.label_id.encode('utf-8'))
        hasher.update(self.node_type.encode('utf-8'))
        for child in self.children:
            hasher.update(child.hash.encode('utf-8'))
        return hasher.hexdigest()

    def __hash__(self):
        """As the hash property is already distinctive, re-use it"""
        return hash(self.hash)

    def __eq__(self, other):
        """We define equality as having the same fields except for children.
        Instead of recursively inspecting them, we compare only their hash
        (this is a Merkle tree)"""
        return (other.__class__ == self.__class__ and
                self.hash == other.hash and
                # Compare the fields to limit the effect of hash collisions
                self.text == other.text and
                self.title == other.title and
                self.node_type == other.node_type and
                self.tagged_text == other.tagged_text and
                self.label_id == other.label_id and
                [c.hash for c in self.children] ==
                [c.hash for c in other.children])

    @staticmethod
    def from_node(node):
        """Convert a struct.Node (or similar) into a struct.FrozenNode. This
        also checks if this node has already been instantiated. If so, it
        returns the instantiated version (i.e. only one of each identical node
        exists in memory)"""
        children = [FrozenNode.from_node(n) for n in node.children]
        fresh = FrozenNode(text=node.text, children=children, label=node.label,
                           title=node.title or '', node_type=node.node_type,
                           tagged_text=node.tagged_text)
        return fresh.prototype()

    # @todo - seems like something we could implement via __new__?
    def prototype(self):
        """When we instantiate a FrozenNode, we add it to _pool if we've not
        seen an identical FrozenNode before. If we have, we want to work with
        that previously seen version instead. This method returns the _first_
        FrozenNode with identical fields"""
        return FrozenNode._pool[self.hash]  # note this may not be self

    def clone(self, **kwargs):
        """Implement a namedtuple `_replace` style functionality, copying all
        fields that aren't explicitly replaced."""
        for field in ('text', 'children', 'label', 'title', 'node_type',
                      'tagged_text'):
            kwargs[field] = kwargs.get(field, getattr(self, field))
        fresh = FrozenNode(**kwargs)
        return fresh.prototype()<|MERGE_RESOLUTION|>--- conflicted
+++ resolved
@@ -21,17 +21,12 @@
 
     MARKERLESS_REGEX = re.compile(r'p\d+')
 
-<<<<<<< HEAD
-    def __init__(self, text='', children=[], label=[], title=None,
+    def __init__(self, text='', children=None, label=None, title=None,
                  node_type=REGTEXT, source_xml=None, tagged_text=''):
-=======
-    def __init__(self, text='', children=None, label=None, title=None,
-                 node_type=REGTEXT, source_xml=None, tagged_text=None):
         if children is None:
             children = []
         if label is None:
             label = []
->>>>>>> 82784701
 
         self.text = six.text_type(text)
 
@@ -129,10 +124,6 @@
     """Convert a JSON object into a full Node"""
     if set(d.keys()) == FullNodeEncoder.FIELDS:
         params = dict(d)
-<<<<<<< HEAD
-=======
-        del params['tagged_text']   # Ugly, but this field is set separately
->>>>>>> 82784701
         node = Node(**params)
         if node.source_xml:
             node.source_xml = etree.fromstring(node.source_xml)

<<<<<<< HEAD
from collections import defaultdict
=======
import copy
>>>>>>> 1ce25d7a
import logging

import click

<<<<<<< HEAD
from regparser.builder import merge_changes
=======
from regparser import content
>>>>>>> 1ce25d7a
from regparser.index import dependency, entry
from regparser.notice.compiler import compile_regulation

logger = logging.getLogger(__name__)


def dependencies(tree_path, version_ids, cfr_title, cfr_part):
    """Set up the dependency graph for this regulation. First calculates
    "gaps" -- versions for which there is no existing tree. In this
    calculation, we ignore the first version, as we won't be able to build
    anything for it. Add dependencies for any gaps, tying the output tree to
    the preceding tree, the version info and the parsed rule"""
    existing_ids = set(tree_path)
    gaps = [(prev, curr) for prev, curr in zip(version_ids, version_ids[1:])
            if curr not in existing_ids]

    deps = dependency.Graph()
    for prev, curr in gaps:
        deps.add(tree_path / curr, tree_path / prev)
        deps.add(tree_path / curr, entry.RuleChanges(curr))
        deps.add(tree_path / curr,
                 entry.Version(cfr_title, cfr_part, curr))
    return deps


def derived_from_rules(version_ids, deps, tree_path):
    """We only want to process trees which are created by parsing rules. To do
    that, we'll filter by those trees which have a dependency on a parsed
    rule"""
    rule_versions = []
    for version_id in version_ids:
        path = str(tree_path / version_id)
        rule_change = str(entry.RuleChanges(version_id))
        if rule_change in deps.dependencies(path):
            rule_versions.append(version_id)
    return rule_versions


def process(tree_path, previous, version_id):
    """Build and write a tree by combining the preceding tree with changes
    present in the associated rule"""
    prev_tree = (tree_path / previous).read()
    notice = entry.RuleChanges(version_id).read()
<<<<<<< HEAD
    notice_changes = defaultdict(list)
    for amendment in notice.get('amendments', []):
        for label, change_list in amendment.get('changes', []):
            notice_changes[label].extend(change_list)
    changes = merge_changes(version_id, notice_changes)
=======
    changes = apply_patches(version_id, notice.get('changes', {}))
>>>>>>> 1ce25d7a
    new_tree = compile_regulation(prev_tree, changes)
    (tree_path / version_id).write(new_tree)


def apply_patches(document_number, changes):
    """Changes can be present in the notice or in an external set inside the
    `content` module. If any are present in the latter, they extend the
    former"""
    # Don't want to modify the original; it may still be referenced
    changes = copy.deepcopy(changes)
    patches = content.RegPatches().get(document_number) or {}
    for key, value in patches.items():
        existing = changes.get(key, [])
        changes[key] = existing + value
    return changes


@click.command()
@click.argument('cfr_title', type=int)
@click.argument('cfr_part', type=int)
def fill_with_rules(cfr_title, cfr_part):
    """Fill in missing trees using data from rules. When a regulation tree
    cannot be derived through annual editions, it must be built by parsing the
    changes in final rules. This command builds those missing trees"""
    logger.info("Fill with rules - %s CFR %s", cfr_title, cfr_part)
    tree_path = entry.Tree(cfr_title, cfr_part)
    version_ids = list(entry.Version(cfr_title, cfr_part))
    deps = dependencies(tree_path, version_ids, cfr_title, cfr_part)

    preceeded_by = dict(zip(version_ids[1:], version_ids))
    derived = derived_from_rules(version_ids, deps, tree_path)
    for version_id in derived:
        deps.validate_for(tree_path / version_id)
        if deps.is_stale(tree_path / version_id):
            process(tree_path, preceeded_by[version_id], version_id)<|MERGE_RESOLUTION|>--- conflicted
+++ resolved
@@ -1,17 +1,10 @@
-<<<<<<< HEAD
 from collections import defaultdict
-=======
 import copy
->>>>>>> 1ce25d7a
 import logging
 
 import click
 
-<<<<<<< HEAD
-from regparser.builder import merge_changes
-=======
 from regparser import content
->>>>>>> 1ce25d7a
 from regparser.index import dependency, entry
 from regparser.notice.compiler import compile_regulation
 
@@ -55,15 +48,11 @@
     present in the associated rule"""
     prev_tree = (tree_path / previous).read()
     notice = entry.RuleChanges(version_id).read()
-<<<<<<< HEAD
     notice_changes = defaultdict(list)
     for amendment in notice.get('amendments', []):
         for label, change_list in amendment.get('changes', []):
             notice_changes[label].extend(change_list)
-    changes = merge_changes(version_id, notice_changes)
-=======
-    changes = apply_patches(version_id, notice.get('changes', {}))
->>>>>>> 1ce25d7a
+    changes = apply_patches(version_id, notice_changes)
     new_tree = compile_regulation(prev_tree, changes)
     (tree_path / version_id).write(new_tree)
 

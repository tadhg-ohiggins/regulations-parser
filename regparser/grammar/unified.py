--- conflicted
+++ resolved
@@ -127,7 +127,7 @@
         "tail", listAllMatches=True)
     if wrap_tail:
         tail = Optional(Suppress('(')) + tail + Optional(Suppress(')'))
-    return head + OneOrMore(tail)
+    return QuickSearchable(head + OneOrMore(tail))
 
 _inner_non_comment = (
     any_depth_p
@@ -135,55 +135,24 @@
     | (atomic.section + depth1_p)
     | appendix_with_section | marker_appendix)
 
-<<<<<<< HEAD
-_inner_non_comment_tail = OneOrMore(
-    Optional(Suppress('('))
-    + atomic.conj_phrases
-    + _inner_non_comment.copy().setParseAction(keep_pos).setResultsName(
-        "tail", listAllMatches=True)
-    + Optional(Suppress(')')))
 
 multiple_non_comments = QuickSearchable(
-=======
-multiple_non_comments = (
->>>>>>> 8758f680
     (atomic.paragraphs_marker | atomic.paragraph_marker
         | atomic.sections_marker | atomic.section_marker)
     + make_multiple(_inner_non_comment, wrap_tail=True))
 
-<<<<<<< HEAD
-multiple_section_paragraphs = QuickSearchable(
-    section_paragraph.copy().setParseAction(keep_pos).setResultsName("head")
-    + _inner_non_comment_tail)
-=======
 multiple_section_paragraphs = make_multiple(
     head=section_paragraph, tail=_inner_non_comment)
->>>>>>> 8758f680
 
 multiple_period_sections = QuickSearchable(
     atomic.sections_marker
     + make_multiple(head=part_section, tail=period_section))
 
-<<<<<<< HEAD
-multiple_appendix_section = QuickSearchable(
-    appendix_with_section.copy().setParseAction(keep_pos).setResultsName(
-        "head")
-    + OneOrMore(
-        Optional(Suppress('('))
-        + atomic.conj_phrases
-        + _inner_non_comment.copy().setParseAction(keep_pos).setResultsName(
-            "tail", listAllMatches=True)
-        + Optional(Suppress(')'))))
-
-#   Use "Empty" so we don't rename atomic.appendix
-multiple_appendices = QuickSearchable(
-=======
 multiple_appendix_section = make_multiple(
     head=appendix_with_section,
     tail=_inner_non_comment, wrap_tail=True)
 
-multiple_appendices = (
->>>>>>> 8758f680
+multiple_appendices = QuickSearchable(
     atomic.appendices_marker
     + make_multiple(atomic.appendix))
 
@@ -205,21 +174,9 @@
     + Optional(depth1_p))
 
 # e.g. 12 CFR 1005.10, 1006.21, and 1010.10
-<<<<<<< HEAD
-multiple_cfr_p = QuickSearchable(
-    cfr_p.copy().setParseAction(keep_pos).setResultsName("head")
-    + OneOrMore(
-        atomic.conj_phrases
-        + (atomic.part
-           + Suppress('.')
-           + atomic.section
-           + Optional(depth1_p)).setParseAction(keep_pos).setResultsName(
-               "tail", listAllMatches=True)))
-=======
 multiple_cfr_p = make_multiple(
     head=cfr_p,
     tail=atomic.part + Suppress('.') + atomic.section + Optional(depth1_p))
->>>>>>> 8758f680
 
 notice_cfr_p = (
     atomic.title

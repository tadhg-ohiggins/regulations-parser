--- conflicted
+++ resolved
@@ -151,7 +151,6 @@
     return subjgrp
 
 
-<<<<<<< HEAD
 def _deeper_level(first, second):
     """Is the second marker deeper than the first"""
     for level1 in p_level_of(first):
@@ -178,9 +177,6 @@
 
 
 def get_markers(text, next_marker=None):
-=======
-def get_markers(text):
->>>>>>> 43818e04
     """ Extract all the paragraph markers from text. Do some checks on the
     collapsed markers."""
     initial = tree_utils.get_paragraph_markers(text)

--- conflicted
+++ resolved
@@ -692,7 +692,6 @@
         self.assertEqual(a2add.action, tokens.Verb.POST)
         self.assertEqual(a2add.label, ['1111', '22', 'a', 'Interp', '2'])
 
-<<<<<<< HEAD
     def test_parse_amdpar_subject_group(self):
         xml = etree.fromstring(
             '<AMDPAR>8. Section 479.90a is added to '
@@ -703,7 +702,7 @@
         self.assertEqual(amends[0].action, tokens.Verb.POST)
         self.assertEqual(amends[0].label, ['479', '90a'])
         self.assertEqual(amends[0].original_label, '479-Subjgrp:ERtToF-90a')
-=======
+
     def test_parse_amdpar_definition(self):
         """We should correctly deduce which paragraphs are being updated, even
         when they are identified by definition alone"""
@@ -718,7 +717,6 @@
         self.assertEqual(['478', '11'], amends[0].label[:2])
         # Paragraph has a hash
         self.assertTrue(re.match(r'p\d{4}\d+', amends[0].label[2]))
->>>>>>> db03224c
 
 
 class AmendmentTests(TestCase):

from datetime import date
import os
import shutil
import tempfile
from unittest import TestCase

from regparser.history.delays import FRDelay
from regparser.notice import xml as notice_xml
from regparser.test_utils.xml_builder import XMLBuilder
import settings


class NoticeXMLLocalCopiesTests(TestCase):
    """Tests specifically related to xml.local_copies, which has significant
    setup/teardown"""
    def setUp(self):
        self.dir1 = tempfile.mkdtemp()
        self.dir2 = tempfile.mkdtemp()
        self._original_local_xml_paths = settings.LOCAL_XML_PATHS
        settings.LOCAL_XML_PATHS = [self.dir1, self.dir2]
        self.url = 'http://example.com/some/url'

    def tearDown(self):
        settings.LOCAL_XML_PATHS = self._original_local_xml_paths
        shutil.rmtree(self.dir1)
        shutil.rmtree(self.dir2)

    def test_empty(self):
        """If no copy is present, we get an empty list"""
        self.assertEqual([], notice_xml.local_copies(self.url))

        os.mkdir(os.path.join(self.dir1, "some"))
        self.assertEqual([], notice_xml.local_copies(self.url))

    def test_order(self):
        """The first source will override the second"""
        url = 'http://example.com/some/url'
        paths = []
        for d in (self.dir1, self.dir2):
            os.mkdir(os.path.join(d, "some"))
            paths.append(os.path.join(d, "some", "url"))

        with open(paths[1], "w") as f:
            f.write('aaaaa')
        self.assertEqual([paths[1]], notice_xml.local_copies(url))

        with open(paths[0], "w") as f:
            f.write('bbbbb')
        self.assertEqual([paths[0]], notice_xml.local_copies(url))

    def test_splits(self):
        """If multiple files are present from a single source, return all"""
        url = 'http://example.com/xml/503.xml'
        os.mkdir(os.path.join(self.dir1, 'xml'))
        paths = []
        for i in range(3):
            path = os.path.join(self.dir1, 'xml', '503-{}.xml'.format(i + 1))
            paths.append(path)
            with open(path, 'w') as f:
                f.write(str(i)*10)

        self.assertEqual(set(paths), set(notice_xml.local_copies(url)))


class NoticeXMLTests(TestCase):
    """Tests for the NoticeXML class"""
    def test_set_meta_data(self):
        """Several pieces of meta data should be set within the XML. We test
        that the NoticeXML wrapper can retrieve them and that, if we re-read
        the XML, they can still be pulled out"""
        with XMLBuilder("ROOT") as ctx:
            with ctx.DATES():
                ctx.P("Some content")
            ctx.PRTPAGE(P="455")
        xml = notice_xml.NoticeXML(ctx.xml)

        xml.effective = '2005-05-05'
        xml.published = '2004-04-04'
        xml.fr_volume = 22

        self.assertEqual(xml.effective, date(2005, 5, 5))
        self.assertEqual(xml.published, date(2004, 4, 4))
        self.assertEqual(xml.fr_volume, 22)

        xml = notice_xml.NoticeXML(xml.xml_str())
        self.assertEqual(xml.effective, date(2005, 5, 5))
        self.assertEqual(xml.published, date(2004, 4, 4))
        self.assertEqual(xml.fr_volume, 22)

    def test_set_effective_date_create(self):
        """The DATES tag should get created if not present in the XML"""
        xml = notice_xml.NoticeXML(XMLBuilder('ROOT').xml)

        xml.effective = '2005-05-05'
        self.assertEqual(xml.effective, date(2005, 5, 5))
        xml = notice_xml.NoticeXML(xml.xml_str())
        self.assertEqual(xml.effective, date(2005, 5, 5))

    def test_derive_effective_date(self):
        """Effective date can be derived from the dates strings. When it is
        derived, it should also be set on the notice xml"""
        with XMLBuilder("ROOT") as ctx:
            with ctx.DATES():
                ctx.P("Effective on May 4, 2004")
        xml = notice_xml.NoticeXML(ctx.xml)

        xml.effective = '2002-02-02'
        self.assertEqual(xml.derive_effective_date(), date(2004, 5, 4))
        self.assertEqual(xml.effective, date(2004, 5, 4))

    def test_delays(self):
        """The XML should be search for any delaying text"""
        with XMLBuilder("ROOT") as ctx:
            with ctx.EFFDATE():
                ctx.P("The effective date of 11 FR 100 has been delayed "
                      "until April 1, 2010. The effective date of 11 FR 200 "
                      "has also been delayed until October 10, 2010")
        xml = notice_xml.NoticeXML(ctx.xml)

        self.assertEqual(
            xml.delays(),
            [FRDelay(11, 100, date(2010, 4, 1)),
             FRDelay(11, 200, date(2010, 10, 10))])

    def test_source_is_local(self):
        for url in ('https://example.com', 'http://example.com'):
            self.assertFalse(
                notice_xml.NoticeXML('<ROOT/>', source=url).source_is_local)
        for path in ('./dot/relative', 'normal/relative', '/absolute/ref'):
            self.assertTrue(
                notice_xml.NoticeXML('<ROOT/>', source=path).source_is_local)

    def test_derive_agencies_simple(self):
        """
        Test that we can properly derive agency info from the metadata or the
        XML itself, and that it's added to the XML.
        """
        agencies_info = [{
            u'name': u'Environmental Protection Agency',
            u'parent_id': None,
            u'raw_name': u'ENVIRONMENTAL PROTECTION AGENCY',
            u'url': u'%s%s' % (u'https://www.federalregister.gov/',
                               u'agencies/environmental-protection-agency'),
            u'json_url': u'%s%s' % ('https://www.federalregister.gov/',
                                    'api/v1/agencies/145.json'),
            u'id': 145
        }]
        with XMLBuilder("ROOT") as ctx:
            with ctx.DATES():
                ctx.P("Effective on May 4, 2004")
        xml = notice_xml.NoticeXML(ctx.xml)
        xml.derive_agencies(agencies=agencies_info)
        self.assertEquals(len(xml.xpath("//EREGS_AGENCIES")), 1)
        eregs_agencies = xml.xpath("//EREGS_AGENCIES")[0]
        self.assertEquals(len(eregs_agencies.xpath("//EREGS_AGENCY")), 1)
        epa = eregs_agencies.xpath("//EREGS_AGENCY")[0]
        self.assertEquals(epa.attrib["name"],
                          "Environmental Protection Agency")
        self.assertEquals(epa.attrib["raw-name"],
                          "ENVIRONMENTAL PROTECTION AGENCY")
        self.assertEquals(epa.attrib["agency-id"], "145")

    def test_derive_agencies_singlesub(self):
        """
        Test that we can properly derive agency info from the metadata and add
        it to the XML if there is a subagency.
        """
        agencies_info = [
            {
                u'name': u'Justice Department',
                u'parent_id': None,
                u'url': u'%s%s' % (u'https://www.federalregister.gov/',
                                   u'agencies/justice-department'),
                u'raw_name': u'DEPARTMENT OF JUSTICE',
                u'json_url': u'%s%s' % (u'https://www.federalregister.gov/',
                                        u'api/v1/agencies/268.json'),
                u'id': 268
            },
            {
                u'name': u'Alcohol, Tobacco, Firearms, and Explosives Bureau',
                u'parent_id': 268,
                u'url': '%s%s%s' % (u'https://www.federalregister.gov/',
                                    u'agencies/alcohol-tobacco-firearms',
                                    u'-and-explosives-bureau'),
                u'raw_name': '%s%s' % (u'Bureau of Alcohol, Tobacco, Firearms',
                                       u' and Explosives'),
                u'json_url': '%s%s' % (u'https://www.federalregister.gov/',
                                       u'api/v1/agencies/19.json'),
                u'id': 19
            }
        ]
        with XMLBuilder("ROOT") as ctx:
            with ctx.DATES():
                ctx.P("Effective on May 4, 2004")
        xml = notice_xml.NoticeXML(ctx.xml)
        xml.derive_agencies(agencies=agencies_info)
        self.assertEquals(len(xml.xpath("//EREGS_AGENCIES")), 1)
        eregs_agencies = xml.xpath("//EREGS_AGENCIES")[0]
        self.assertEquals(len(eregs_agencies.xpath("//EREGS_AGENCY")), 1)
        doj = eregs_agencies.xpath("//EREGS_AGENCY")[0]
        self.assertEquals(doj.attrib["name"], "Justice Department")
        self.assertEquals(doj.attrib["raw-name"], "DEPARTMENT OF JUSTICE")
        self.assertEquals(doj.attrib["agency-id"], "268")
        self.assertEquals(len(doj.xpath("//EREGS_SUBAGENCY")), 1)
        atf = doj.xpath("//EREGS_SUBAGENCY")[0]
        self.assertEquals(atf.attrib["name"],
                          "Alcohol, Tobacco, Firearms, and Explosives Bureau")
        self.assertEquals(
            atf.attrib["raw-name"],
            "Bureau of Alcohol, Tobacco, Firearms and Explosives")
        self.assertEquals(atf.attrib["agency-id"], "19")

    def test_derive_agencies_unrelated(self):
        """
        Test that we can properly derive agency info from the metadata and add
        it to the XML if there is an agency and a non-child subagency.
        """
        agencies_info = [
            {
                u'name': u'Treasury Department',
                u'parent_id': None,
                u'url': u'%s%s' % (u'https://www.federalregister.gov/',
                                   u'agencies/treasury-department'),
                u'raw_name': u'DEPARTMENT OF THE TREASURY',
                u'json_url': u'%s%s' % (u'https://www.federalregister.gov/',
                                        u'api/v1/agencies/497.json'),
                u'id': 497
            },
            {
                u'name': u'Alcohol, Tobacco, Firearms, and Explosives Bureau',
                u'parent_id': 268,
                u'url': '%s%s%s' % (u'https://www.federalregister.gov/',
                                    u'agencies/alcohol-tobacco-firearms',
                                    u'-and-explosives-bureau'),
                u'raw_name': '%s%s' % (u'Bureau of Alcohol, Tobacco, Firearms',
                                       u' and Explosives'),
                u'json_url': '%s%s' % (u'https://www.federalregister.gov/',
                                       u'api/v1/agencies/19.json'),
                u'id': 19
            }
        ]
        with XMLBuilder("ROOT") as ctx:
            with ctx.DATES():
                ctx.P("Effective on May 4, 2004")
        xml = notice_xml.NoticeXML(ctx.xml)
        xml.derive_agencies(agencies=agencies_info)
        self.assertEquals(len(xml.xpath("//EREGS_AGENCIES")), 1)
        eregs_agencies = xml.xpath("//EREGS_AGENCIES")[0]
        self.assertEquals(len(eregs_agencies.xpath("//EREGS_AGENCY")), 1)
        treas = eregs_agencies.xpath("//EREGS_AGENCY")[0]
        self.assertEquals(treas.attrib["name"], "Treasury Department")
        self.assertEquals(treas.attrib["raw-name"],
                          "DEPARTMENT OF THE TREASURY")
        self.assertEquals(treas.attrib["agency-id"], "497")
        self.assertEquals(len(eregs_agencies.xpath("//EREGS_SUBAGENCY")), 1)
        atf = eregs_agencies.xpath("//EREGS_SUBAGENCY")[0]
        self.assertEquals(atf.attrib["name"],
                          u'Alcohol, Tobacco, Firearms, and Explosives Bureau')
        self.assertEquals(
            atf.attrib["raw-name"],
            u"Bureau of Alcohol, Tobacco, Firearms and Explosives")
        self.assertEquals(atf.attrib["agency-id"], "19")

    def test_derive_agencies_mixed(self):
        """
        Test that we can properly derive agency info from the metadata and add
        it to the XML if we have a parent-child relationship and an unrelated
        agency.
        """
        agencies_info = [
            {
                u'name': u'Treasury Department',
                u'parent_id': None,
                u'url': u'%s%s' % (u'https://www.federalregister.gov/',
                                   u'agencies/treasury-department'),
                u'raw_name': u'DEPARTMENT OF THE TREASURY',
                u'json_url': u'%s%s' % (u'https://www.federalregister.gov/',
                                        u'api/v1/agencies/497.json'),
                u'id': 497
            },
            {
                u'name': u'Alcohol, Tobacco, Firearms, and Explosives Bureau',
                u'parent_id': 268,
                u'url': '%s%s%s' % (u'https://www.federalregister.gov/',
                                    u'agencies/alcohol-tobacco-firearms',
                                    u'-and-explosives-bureau'),
                u'raw_name': '%s%s' % (u'Bureau of Alcohol, Tobacco, Firearms',
                                       u' and Explosives'),
                u'json_url': '%s%s' % (u'https://www.federalregister.gov/',
                                       u'api/v1/agencies/19.json'),
                u'id': 19
            },
            {
                u'name': u'Justice Department',
                u'parent_id': None,
                u'url': u'%s%s' % (u'https://www.federalregister.gov/',
                                   u'agencies/justice-department'),
                u'raw_name': u'DEPARTMENT OF JUSTICE',
                u'json_url': u'%s%s' % (u'https://www.federalregister.gov/',
                                        u'api/v1/agencies/268.json'),
                u'id': 268
            }
        ]
        with XMLBuilder("ROOT") as ctx:
            with ctx.DATES():
                ctx.P("Effective on May 4, 2004")
        xml = notice_xml.NoticeXML(ctx.xml)
        xml.derive_agencies(agencies=agencies_info)
        self.assertEquals(len(xml.xpath("//EREGS_AGENCIES")), 1)
        eregs_agencies = xml.xpath("//EREGS_AGENCIES")[0]
        self.assertEquals(len(eregs_agencies.xpath("//EREGS_AGENCY")), 2)
        treas = eregs_agencies.xpath("//EREGS_AGENCY")[0]
        self.assertEquals(treas.attrib["name"], "Treasury Department")
        self.assertEquals(treas.attrib["raw-name"],
                          "DEPARTMENT OF THE TREASURY")
        self.assertEquals(treas.attrib["agency-id"], "497")
        doj = eregs_agencies.xpath("//EREGS_AGENCY")[1]
        self.assertEquals(doj.attrib["name"], "Justice Department")
        self.assertEquals(doj.attrib["raw-name"], "DEPARTMENT OF JUSTICE")
        self.assertEquals(doj.attrib["agency-id"], "268")
        self.assertEquals(len(doj.xpath("//EREGS_SUBAGENCY")), 1)
        atf = doj.xpath("//EREGS_SUBAGENCY")[0]
        self.assertEquals(atf.attrib["name"],
                          u'Alcohol, Tobacco, Firearms, and Explosives Bureau')
        self.assertEquals(
            atf.attrib["raw-name"],
            u"Bureau of Alcohol, Tobacco, Firearms and Explosives")
        self.assertEquals(atf.attrib["agency-id"], "19")

    def test_derive_agencies_generations(self):
        """
        Test that we can properly derive agency info from the metadata and add
        it to the XML if we have nested parent-child relationships.
        """
        agencies_info = [
            {
                u'name': u'ATF subagency',
                u'parent_id': 19,
                u'url': u'%s%s' % (u'https://www.federalregister.gov/',
                                   u'agencies/atf-subagency'),
                u'raw_name': u'SUBAGENCY OF ATF',
                u'json_url': u'%s%s' % (u'https://www.federalregister.gov/',
                                        u'api/v1/agencies/100023.json'),
                u'id': 100023
            },
            {
                u'name': u'Alcohol, Tobacco, Firearms, and Explosives Bureau',
                u'parent_id': 268,
                u'url': '%s%s%s' % (u'https://www.federalregister.gov/',
                                    u'agencies/alcohol-tobacco-firearms',
                                    u'-and-explosives-bureau'),
                u'raw_name': '%s%s' % (u'Bureau of Alcohol, Tobacco, Firearms',
                                       u' and Explosives'),
                u'json_url': '%s%s' % (u'https://www.federalregister.gov/',
                                       u'api/v1/agencies/19.json'),
                u'id': 19
            },
            {
                u'name': u'Justice Department',
                u'parent_id': None,
                u'url': u'%s%s' % (u'https://www.federalregister.gov/',
                                   u'agencies/justice-department'),
                u'raw_name': u'DEPARTMENT OF JUSTICE',
                u'json_url': u'%s%s' % (u'https://www.federalregister.gov/',
                                        u'api/v1/agencies/268.json'),
                u'id': 268
            },
            {
                u'name': u'ATF subsubagency',
                u'parent_id': 100023,
                u'url': u'%s%s' % (u'https://www.federalregister.gov/',
                                   u'agencies/atf-subsubagency'),
                u'raw_name': u'SUBSUBAGENCY OF ATF',
                u'json_url': u'%s%s' % (u'https://www.federalregister.gov/',
                                        u'api/v1/agencies/100072.json'),
                u'id': 100072
            },
        ]
        with XMLBuilder("ROOT") as ctx:
            with ctx.DATES():
                ctx.P("Effective on May 4, 2004")
        xml = notice_xml.NoticeXML(ctx.xml)
        xml.derive_agencies(agencies=agencies_info)
        self.assertEquals(len(xml.xpath("//EREGS_AGENCIES")), 1)
        eregs_agencies = xml.xpath("//EREGS_AGENCIES")[0]
        self.assertEquals(len(eregs_agencies.xpath("//EREGS_AGENCY")), 1)
        doj = eregs_agencies.xpath("//EREGS_AGENCY")[0]
        self.assertEquals(doj.attrib["name"], "Justice Department")
        self.assertEquals(doj.attrib["raw-name"], "DEPARTMENT OF JUSTICE")
        self.assertEquals(doj.attrib["agency-id"], "268")
        self.assertEquals(len(doj.xpath("//EREGS_SUBAGENCY")), 3)
        self.assertEquals(len(doj.xpath("EREGS_SUBAGENCY")), 1)
        atf = doj.xpath("//EREGS_SUBAGENCY")[0]
        self.assertEquals(atf.attrib["name"],
                          u'Alcohol, Tobacco, Firearms, and Explosives Bureau')
        self.assertEquals(
            atf.attrib["raw-name"],
            "Bureau of Alcohol, Tobacco, Firearms and Explosives")
        self.assertEquals(atf.attrib["agency-id"], "19")
        self.assertEquals(len(atf.xpath("EREGS_SUBAGENCY")), 1)
        subatf = atf.xpath("EREGS_SUBAGENCY")[0]
        self.assertEquals(subatf.attrib["name"], u'ATF subagency')
        self.assertEquals(subatf.attrib["raw-name"], u"SUBAGENCY OF ATF")
        self.assertEquals(subatf.attrib["agency-id"], u"100023")
        subsubatf = subatf.xpath("EREGS_SUBAGENCY")[0]
        self.assertEquals(subsubatf.attrib["name"], u'ATF subsubagency')
        self.assertEquals(subsubatf.attrib["raw-name"], u"SUBSUBAGENCY OF ATF")
        self.assertEquals(subsubatf.attrib["agency-id"], u"100072")

<<<<<<< HEAD
    def test_rins(self):
        # From the metadata:
        xml = notice_xml.NoticeXML(XMLBuilder('ROOT').xml)
        xml.derive_rins(rins=["2050-AG67"])
        self.assertEqual(["2050-AG67"], xml.rins)

        # From the metadata using a setter:
        xml = notice_xml.NoticeXML(XMLBuilder('ROOT').xml)
        xml.rins = ["2050-AG67"]
        self.assertEqual(["2050-AG67"], xml.rins)

        # From the XML:
        with XMLBuilder("ROOT") as root:
            root.RIN("RIN 2050-AG68")
        xml = notice_xml.NoticeXML(root.xml)
        return_value = xml.derive_rins()
        self.assertEqual(["2050-AG68"], xml.rins, return_value)

        # From the XML, no prefix:
        with XMLBuilder("ROOT") as root:
            root.RIN(" 2050-AG69")
        xml = notice_xml.NoticeXML(root.xml)
        return_value = xml.derive_rins()
        self.assertEqual(["2050-AG69"], xml.rins, return_value)

        # Two numbers:
        xml = notice_xml.NoticeXML(XMLBuilder('ROOT').xml)
        xml.derive_rins(rins=["2050-AG60", "2050-AG61"])
        self.assertEqual(["2050-AG60", "2050-AG61"], xml.rins)

        # Two numbers XML:
        with XMLBuilder("ROOT") as root:
            root.RIN("RIN 2050-AG60")
            root.RIN("RIN 2050-AG61")
        xml = notice_xml.NoticeXML(root.xml)
        return_value = xml.derive_rins()
        self.assertEqual(["2050-AG60", "2050-AG61"], xml.rins, return_value)

        # Prefer metadata over XML:
        with XMLBuilder("ROOT") as root:
            root.RIN("RIN 2050-BG60")
            root.RIN("RIN 2050-BG61")
        xml = notice_xml.NoticeXML(root.xml)
        xml.derive_rins(rins=["2050-AG60", "2050-AG61"])
        self.assertEqual(["2050-AG60", "2050-AG61"], xml.rins, return_value)

    def test_docket_ids(self):
        # From the metadata:
        xml = notice_xml.NoticeXML(XMLBuilder('ROOT').xml)
        xml.derive_docket_ids(docket_ids=["EPA-HQ-SFUND-2010-1086"])
        self.assertEqual(["EPA-HQ-SFUND-2010-1086"], xml.docket_ids)

        # From the metadata using a setter:
        xml = notice_xml.NoticeXML(XMLBuilder('ROOT').xml)
        xml.docket_ids = ["EPA-HQ-SFUND-2010-1086"]
        self.assertEqual(["EPA-HQ-SFUND-2010-1086"], xml.docket_ids)

        # From the XML:
        with XMLBuilder("ROOT") as root:
            root.DEPDOC("[EPA-HQ-SFUND-2010-1086]")
        xml = notice_xml.NoticeXML(root.xml)
        return_value = xml.derive_docket_ids()
        self.assertEqual(["EPA-HQ-SFUND-2010-1086"], xml.docket_ids,
                         return_value)

        # From the XML, two docket ids:
        with XMLBuilder("ROOT") as root:
            root.DEPDOC("[EPA-HQ-SFUND-2010-1086; FRL-9925-69-OLEM]")
        xml = notice_xml.NoticeXML(root.xml)
        return_value = xml.derive_docket_ids()
        self.assertEqual(["EPA-HQ-SFUND-2010-1086", "FRL-9925-69-OLEM"],
                         xml.docket_ids, return_value)

        # Two docket ids, metadata:
        xml = notice_xml.NoticeXML(XMLBuilder('ROOT').xml)
        xml.derive_docket_ids(docket_ids=["EPA-HQ-SFUND-2010-1086",
                                          "FRL-9925-69-OLEM"])
        self.assertEqual(["EPA-HQ-SFUND-2010-1086", "FRL-9925-69-OLEM"],
                         xml.docket_ids)

        # Prefer metadata over XML:
        with XMLBuilder("ROOT") as root:
            root.DEPDOC("[EPA-HQ-SFUND-2010-1086]")
        xml = notice_xml.NoticeXML(root.xml)
        return_value = xml.derive_docket_ids(docket_ids=["FRL-9925-69-OLEM"])
        self.assertEqual(["FRL-9925-69-OLEM"], xml.docket_ids, return_value)
=======
    def test_set_cfr_refs(self):
        """
        Test that we get the correct CFR references from the metadata, and put
        them into the right format.
        """
        def _reftest(refs, expected):
            ctx = XMLBuilder("ROOT").P("filler")
            xml = notice_xml.NoticeXML(ctx.xml)
            result = xml.set_cfr_refs(refs=refs)
            self.assertEquals(expected, result, xml.cfr_refs)
        refs = [
            {"title": "40", "part": "300"},
            {"title": "41", "part": "210"},
            {"title": "40", "part": "301"},
            {"title": "40", "part": "302"},
            {"title": "40", "part": "303"},
            {"title": "42", "part": "302"},
            {"title": "42", "part": "303"}
        ]
        expected = [
            notice_xml.TitlePartsRef(title="40",
                                     parts=["300", "301", "302", "303"]),
            notice_xml.TitlePartsRef(title="41", parts=["210"]),
            notice_xml.TitlePartsRef(title="42", parts=["302", "303"])
        ]
        _reftest(refs, expected)
        _reftest([], [])
        refs = [
            {"title": "42", "part": "302"},
            {"title": "42", "part": "303"},
            {"title": "40", "part": "330"},
            {"title": "41", "part": "210"},
            {"title": "40", "part": "300"},
        ]
        expected = [
            notice_xml.TitlePartsRef(title="40", parts=["300", "330"]),
            notice_xml.TitlePartsRef(title="41", parts=["210"]),
            notice_xml.TitlePartsRef(title="42", parts=["302", "303"])
        ]
        _reftest(refs, expected)
>>>>>>> e0f9b11e
<|MERGE_RESOLUTION|>--- conflicted
+++ resolved
@@ -407,7 +407,6 @@
         self.assertEquals(subsubatf.attrib["raw-name"], u"SUBSUBAGENCY OF ATF")
         self.assertEquals(subsubatf.attrib["agency-id"], u"100072")
 
-<<<<<<< HEAD
     def test_rins(self):
         # From the metadata:
         xml = notice_xml.NoticeXML(XMLBuilder('ROOT').xml)
@@ -494,7 +493,7 @@
         xml = notice_xml.NoticeXML(root.xml)
         return_value = xml.derive_docket_ids(docket_ids=["FRL-9925-69-OLEM"])
         self.assertEqual(["FRL-9925-69-OLEM"], xml.docket_ids, return_value)
-=======
+
     def test_set_cfr_refs(self):
         """
         Test that we get the correct CFR references from the metadata, and put
@@ -534,5 +533,4 @@
             notice_xml.TitlePartsRef(title="41", parts=["210"]),
             notice_xml.TitlePartsRef(title="42", parts=["302", "303"])
         ]
-        _reftest(refs, expected)
->>>>>>> e0f9b11e
+        _reftest(refs, expected)
--- conflicted
+++ resolved
@@ -105,22 +105,6 @@
         self.assertEqual(root, struct.find_parent(root, root.children[1]))
         self.assertEqual(root.children[0],
                          struct.find_parent(root, 'root-1-b'))
-
-<<<<<<< HEAD
-=======
-    def test_join_text(self):
-        n1 = struct.Node("1")
-        n2 = struct.Node("2")
-        n3 = struct.Node("3")
-        n4 = struct.Node("4")
-
-        n1.children = [n2, n3]
-        n2.children = [n4]
-
-        self.assertEqual("1243", struct.join_text(n1))
-        self.assertEqual("24", struct.join_text(n2))
-        self.assertEqual("3", struct.join_text(n3))
-        self.assertEqual("4", struct.join_text(n4))
 
     def test_assign_preorder_indexes(self):
         """
@@ -152,7 +136,6 @@
         self.assertEqual(4, n6.preorder_idx)
         self.assertEqual(5, n3.preorder_idx)
 
->>>>>>> 52dbb202
     def test_encode(self):
         n1 = struct.Node('texttext', [struct.Node(node_type='t')],
                          ['1', '2', '3'])

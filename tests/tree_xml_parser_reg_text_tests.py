--- conflicted
+++ resolved
@@ -11,15 +11,10 @@
 from tests.node_accessor import NodeAccessorMixin
 
 
-<<<<<<< HEAD
 class RegTextTest(XMLBuilderMixin, NodeAccessorMixin, TestCase):
-    def test_build_from_section_intro_text(self):
-=======
-class RegTextTest(XMLBuilderMixin, TestCase):
     @contextmanager
     def section(self, part=8675, section=309, subject="Definitions."):
         """Many tests need a SECTION tag followed by the SECTNO and SUBJECT"""
->>>>>>> 91caca44
         with self.tree.builder("SECTION") as root:
             root.SECTNO(u"§ {}.{}".format(part, section))
             root.SUBJECT(subject)
@@ -160,7 +155,7 @@
         self.assertEqual(['1', '2'], node['a']['1']['i']['A'].child_labels)
 
     def test_build_from_section_bad_spaces(self):
-        with self.section() as root:
+        with self.section(section=16) as root:
             root.STARS()
             root.P(_xml="""(b)<E T="03">General.</E>Content Content.""")
         node = reg_text.build_from_section('8675', self.tree.render_xml())[0]

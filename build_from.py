--- conflicted
+++ resolved
@@ -12,11 +12,7 @@
 if __name__ == "__main__":
     if len(sys.argv) < 6:
         print("Usage: python build_from.py regulation.txt title " +
-<<<<<<< HEAD
-                "notice_doc_# act_title act_section")
-=======
-              "doc_#/version act_title act_section")
->>>>>>> 929e4645
+              "notice_doc_# act_title act_section")
         print "  e.g. python build_from.py rege.txt 12 2011-31725 15 1693"
         exit()
 

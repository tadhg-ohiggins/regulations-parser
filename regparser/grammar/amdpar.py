--- conflicted
+++ resolved
@@ -466,7 +466,6 @@
     Suppress("]")
 ).setParseAction(tokenize_override_ps)
 
-<<<<<<< HEAD
 # Looks like: [subject-group(Some text Goes Here)]
 subject_group = (
     context_certainty +
@@ -475,8 +474,6 @@
     Suppress("]")
 ).setParseAction(lambda m: tokens.Context(
     [None, 'Subjgrp:' + subjgrp_label(m.subgroup, [])], bool(m.certain)))
-
-=======
 
 # Phrases like '“Nonimmigrant visa”' become 'p12345678'
 _double_quote_label = QuotedString(
@@ -490,7 +487,6 @@
     Optional(Marker("the") + Marker("term")) +
     _double_quote_label.copy().setResultsName("paragraph")
 ).setParseAction(lambda m: tokens.Paragraph(paragraphs=[m.paragraph]))
->>>>>>> db03224c
 
 #   grammar which captures all of these possibilities
 token_patterns = QuickSearchable(
